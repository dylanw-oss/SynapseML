// Copyright (C) Microsoft Corporation. All rights reserved.
// Licensed under the MIT License. See LICENSE in project root for information.

package com.microsoft.azure.synapse.ml.train

import com.microsoft.azure.synapse.ml.codegen.Wrappable
import com.microsoft.azure.synapse.ml.core.schema.{CategoricalUtilities, SchemaConstants, SparkSchema}
import com.microsoft.azure.synapse.ml.core.utils.CastUtilities._
import com.microsoft.azure.synapse.ml.featurize.{Featurize, FeaturizeUtilities, ValueIndexer, ValueIndexerModel}
import com.microsoft.azure.synapse.ml.logging.SynapseMLLogging
import com.microsoft.azure.synapse.ml.param.UntypedArrayParam
import org.apache.spark.annotation.DeveloperApi
import org.apache.spark.ml._
import org.apache.spark.ml.classification._
import org.apache.spark.ml.param._
import org.apache.spark.ml.util._
import org.apache.spark.sql._
import org.apache.spark.sql.types.{DoubleType, StructField, StructType}

import java.util.UUID
import scala.collection.JavaConverters._

/** Trains a classification model.  Featurizes the given data into a vector of doubles.
<<<<<<< HEAD
 *
 * Note the behavior of the reindex and labels parameters, the parameters interact as:
 *
 * reindex -> false
 * labels -> false (Empty)
 * Assume all double values, don't use metadata, assume natural ordering
 *
 * reindex -> true
 * labels -> false (Empty)
 * Index, use natural ordering of string indexer
 *
 * reindex -> false
 * labels -> true (Specified)
 * Assume user knows indexing, apply label values. Currently only string type supported.
 *
 * reindex -> true
 * labels -> true (Specified)
 * Validate labels matches column type, try to recast to label type, reindex label column
 *
 * The currently supported classifiers are:
 * Logistic Regression Classifier
 * Decision Tree Classifier
 * Random Forest Classifier
 * Gradient Boosted Trees Classifier
 * Naive Bayes Classifier
 * Multilayer Perceptron Classifier
 * In addition to any generic learner that inherits from Predictor.
 */
class TrainClassifier(override val uid: String) extends AutoTrainer[TrainedClassifierModel] with BasicLogging {
=======
  *
  * Note the behavior of the reindex and labels parameters, the parameters interact as:
  *
  * reindex -> false
  * labels -> false (Empty)
  * Assume all double values, don't use metadata, assume natural ordering
  *
  * reindex -> true
  * labels -> false (Empty)
  * Index, use natural ordering of string indexer
  *
  * reindex -> false
  * labels -> true (Specified)
  * Assume user knows indexing, apply label values. Currently only string type supported.
  *
  * reindex -> true
  * labels -> true (Specified)
  * Validate labels matches column type, try to recast to label type, reindex label column
  *
  * The currently supported classifiers are:
  * Logistic Regression Classifier
  * Decision Tree Classifier
  * Random Forest Classifier
  * Gradient Boosted Trees Classifier
  * Naive Bayes Classifier
  * Multilayer Perceptron Classifier
  * In addition to any generic learner that inherits from Predictor.
  */
class TrainClassifier(override val uid: String) extends AutoTrainer[TrainedClassifierModel] with SynapseMLLogging {
>>>>>>> adad80d4
  logClass()

  def this() = this(Identifiable.randomUID("TrainClassifier"))

  /** Doc for model to run.
   */
  override def modelDoc: String = "Classifier to run"

  /** Specifies whether to reindex the given label column.
   * See class documentation for how this parameter interacts with specified labels.
   *
   * @group param
   */
  val reindexLabel = new BooleanParam(this, "reindexLabel", "Re-index the label column")
  setDefault(reindexLabel -> true)

  /** @group getParam */
  def getReindexLabel: Boolean = $(reindexLabel)

  /** @group setParam */
  def setReindexLabel(value: Boolean): this.type = set(reindexLabel, value)

  /** Specifies the labels metadata on the column.
   * See class documentation for how this parameter interacts with reindex labels parameter.
   *
   * @group param
   */
  val labels = new StringArrayParam(this, "labels", "Sorted label values on the labels column")

  /** @group getParam */
  def getLabels: Array[String] = $(labels)

  /** @group setParam */
  def setLabels(value: Array[String]): this.type = set(labels, value)

  /** Optional parameter, specifies the name of the features column passed to the learner.
   * Must have a unique name different from the input columns.
   * By default, set to <uid>_features.
   *
   * @group param
   */
  setDefault(featuresCol, this.uid + "_features")

  /** Fits the classification model.
    *
    * @param dataset The input dataset to train.
    * @return The trained classification model.
    */
  //scalastyle:off method.length
  //scalastyle:off cyclomatic.complexity
  override def fit(dataset: Dataset[_]): TrainedClassifierModel = {
    logFit({
      val labelValues =
        if (isDefined(labels)) {
          Some(getLabels)
        } else {
          None
        }

      // Convert label column to categorical on train, remove rows with missing labels
      val (convertedLabelDataset, levels) = convertLabel(dataset, getLabelCol, labelValues)

      val (oneHotEncodeCategoricals, modifyInputLayer, numFeatures) = getFeaturizeParams

      var classifier: Estimator[_ <: PipelineStage] = getModel match {
        case logisticRegressionClassifier: LogisticRegression =>
          if (levels.isDefined && levels.get.length > 2) {
            new OneVsRest()
              .setClassifier(
                logisticRegressionClassifier
                  .setLabelCol(getLabelCol)
                  .setFeaturesCol(getFeaturesCol))
              .setLabelCol(getLabelCol)
              .setFeaturesCol(getFeaturesCol)
          } else {
            logisticRegressionClassifier
          }
        case gradientBoostedTreesClassifier: GBTClassifier =>
          if (levels.isDefined && levels.get.length > 2) {
            throw new Exception("Multiclass Gradient Boosted Tree Classifier not supported yet")
          } else {
            gradientBoostedTreesClassifier
          }
        case default@defaultType if defaultType.isInstanceOf[Estimator[_ <: PipelineStage]] =>
          default
        case _ => throw new Exception("Unsupported learner type " + getModel.getClass.toString)
      }

      classifier = classifier match {
        case predictor: Predictor[_, _, _] =>
          predictor
            .setLabelCol(getLabelCol)
            .setFeaturesCol(getFeaturesCol).asInstanceOf[Estimator[_ <: PipelineStage]]
        case default@defaultType if defaultType.isInstanceOf[Estimator[_ <: PipelineStage]] =>
          // assume label col and features col already set
          default
      }

      val featuresToHashTo =
        if (getNumFeatures != 0) {
          getNumFeatures
        } else {
          numFeatures
        }

      val nonFeatureColumns = getLabelCol +: getNonFeatureCols
      val allFeatureColumns = if(isDefined(featureCols)) getFeatureCols else convertedLabelDataset.columns
      val featureColumns = allFeatureColumns.filterNot(nonFeatureColumns.contains)

      val featurizer = new Featurize()
        .setOutputCol(getFeaturesCol)
        .setInputCols(featureColumns)
        .setOneHotEncodeCategoricals(oneHotEncodeCategoricals)
        .setNumFeatures(featuresToHashTo)
      val featurizedModel = featurizer.fit(convertedLabelDataset)
      val processedData = featurizedModel.transform(convertedLabelDataset)

      processedData.cache()

      // For neural network, need to modify input layer so it will automatically work during train
      if (modifyInputLayer) {
        val multilayerPerceptronClassifier = classifier.asInstanceOf[MultilayerPerceptronClassifier]
        val row = processedData.take(1)(0)
        val featuresVector = row.get(row.fieldIndex(getFeaturesCol))
        val vectorSize = featuresVector.asInstanceOf[linalg.Vector].size
        multilayerPerceptronClassifier.getLayers(0) = vectorSize
        multilayerPerceptronClassifier.setLayers(multilayerPerceptronClassifier.getLayers)
      }

      // Train the learner
      val fitModel = classifier.fit(processedData)

      processedData.unpersist()

      // Note: The fit shouldn't do anything here
      val pipelineModel = new Pipeline().setStages(Array(featurizedModel, fitModel)).fit(convertedLabelDataset)
      val model = new TrainedClassifierModel()
        .setLabelCol(getLabelCol)
        .setModel(pipelineModel)
        .setFeaturesCol(getFeaturesCol)

      levels.map(l => model.setLevels(l.toArray)).getOrElse(model)
    })
  }
  //scalastyle:on method.length
  //scalastyle:on cyclomatic.complexity

  def getFeaturizeParams: (Boolean, Boolean, Int) = {
    var oneHotEncodeCategoricals = true
    var modifyInputLayer = false
    // Create trainer based on the pipeline stage and set the parameters
    val numFeatures: Int = getModel match {
      case _: DecisionTreeClassifier | _: GBTClassifier | _: RandomForestClassifier =>
        oneHotEncodeCategoricals = false
        FeaturizeUtilities.NumFeaturesTreeOrNNBased
      case _: MultilayerPerceptronClassifier =>
        modifyInputLayer = true
        FeaturizeUtilities.NumFeaturesTreeOrNNBased
      case _ =>
        FeaturizeUtilities.NumFeaturesDefault
    }
    (oneHotEncodeCategoricals, modifyInputLayer, numFeatures)
  }

  def convertLabel(dataset: Dataset[_],
                   labelColumn: String,
                   labelValues: Option[Array[_]]): (DataFrame, Option[Array[_]]) = {
    var levels: Option[Array[_]] = None
    if (getReindexLabel) {

      val dataframe = dataset.toDF().na.drop(Seq(labelColumn))

      if (labelValues.isDefined) {
        if (SparkSchema.isCategorical(dataframe, labelColumn)) {
          throw new Exception("Column is already categorical, cannot set label values")
        }
        // Reindex is true, and labels are given, set levels, make column categorical given the levels
        val labelDataType = dataset.schema(labelColumn).dataType
        // Cast the labels to the given data type, validate labels match column type
        labelValues.get.map(value => value.toDataType(labelDataType))
        levels = labelValues
        // Reindex the column to be categorical with given metadata
        val reindexedDF = new ValueIndexerModel()
          .setLevels(levels.get)
          .setDataType(labelDataType)
          .setInputCol(labelColumn)
          .setOutputCol(labelColumn)
          .transform(dataframe)
        (reindexedDF, levels)
      } else {
        if (!SparkSchema.isCategorical(dataframe, labelColumn)) {
          val model = new ValueIndexer().setInputCol(labelColumn).setOutputCol(labelColumn).fit(dataframe)
          val categoricalLabelDataset = model.transform(dataframe)
          levels = CategoricalUtilities.getLevels(categoricalLabelDataset.schema, labelColumn)
          (categoricalLabelDataset.withColumn(labelColumn,
            categoricalLabelDataset(labelColumn).cast(DoubleType).as(labelColumn,
              categoricalLabelDataset.schema(labelColumn).metadata)), levels)
        } else {
          levels = CategoricalUtilities.getLevels(dataframe.schema, labelColumn)
          (dataframe, levels)
        }
      }
    } else {
      if (labelValues.isDefined) {
        // Reindex is false, set label metadata (only strings supported, since we cannot infer types) on
        // column directly
        levels = labelValues
      }
      (dataset.na.drop(Seq(labelColumn)), levels)
    }
  }

  override def copy(extra: ParamMap): Estimator[TrainedClassifierModel] = {
    setModel(getModel.copy(extra))
    defaultCopy(extra)
  }

  @DeveloperApi
  override def transformSchema(schema: StructType): StructType = {
    val hasScoreCols =
      $(model) match {
        case _: GBTClassifier => false
        case _: MultilayerPerceptronClassifier => false
        case _ => true
      }
    TrainClassifier.validateTransformSchema(hasScoreCols, schema)
  }
}

object TrainClassifier extends ComplexParamsReadable[TrainClassifier] {
  def validateTransformSchema(hasScoreCols: Boolean, schema: StructType): StructType = {
    val scoresSchema =
      if (hasScoreCols) {
        StructType(schema.fields :+ StructField(SchemaConstants.ScoresColumn, DoubleType))
      } else schema
    val probSchema =
      if (hasScoreCols) {
        StructType(scoresSchema.fields :+ StructField(SchemaConstants.ScoredProbabilitiesColumn, DoubleType))
      } else scoresSchema
    StructType(probSchema.fields :+ StructField(SchemaConstants.ScoredLabelsColumn, DoubleType))
  }
}

/** Model produced by [[TrainClassifier]]. */
class TrainedClassifierModel(val uid: String)
  extends AutoTrainedModel[TrainedClassifierModel] with Wrappable with SynapseMLLogging {
  logClass()

  def this() = this(Identifiable.randomUID("TrainClassifierModel"))

  val levels = new UntypedArrayParam(this, "levels", "the levels")

  def getLevels: Array[Any] = $(levels)

  def setLevels(v: Array[_]): this.type = set(levels, v.asInstanceOf[Array[Any]])

  def setLevels(v: java.util.ArrayList[Any]): this.type = set(levels, v.asScala.toArray)

  override def copy(extra: ParamMap): TrainedClassifierModel = defaultCopy(extra)

  //scalastyle:off
  override def transform(dataset: Dataset[_]): DataFrame = {
    logTransform[DataFrame]({
      val hasScoreCols = hasScoreColumns(getLastStage)

      // re-featurize and score the data
      val scoredData = getModel.transform(dataset)

      // Drop the vectorized features column
      val cleanedScoredData = scoredData.drop(getFeaturesCol)

      // Update the schema - TODO: create method that would generate GUID and add it to the scored model
      val moduleName = SchemaConstants.ScoreModelPrefix + UUID.randomUUID().toString
      val labelColumnExists = cleanedScoredData.columns.contains(getLabelCol)
      val schematizedScoredDataWithLabel =
        if (labelColumnExists) {
          SparkSchema.setLabelColumnName(cleanedScoredData, moduleName, getLabelCol, SchemaConstants.ClassificationKind)
        } else {
          cleanedScoredData
        }

      // Note: The GBT model does not have scores, only scored labels.  Same for OneVsRest with any binary model.
      val schematizedScoredDataWithScores =
        if (hasScoreCols) {
          setMetadataForColumnName(SchemaConstants.SparkProbabilityColumn,
            moduleName, setMetadataForColumnName(SchemaConstants.SparkRawPredictionColumn,
              moduleName, schematizedScoredDataWithLabel))
        } else schematizedScoredDataWithLabel

      val scoredDataWithUpdatedScoredLabels =
        setMetadataForColumnName(SchemaConstants.SparkPredictionColumn, moduleName, schematizedScoredDataWithScores)

      val scoredDataWithUpdatedScoredLevels =
        if (get(levels).isEmpty) scoredDataWithUpdatedScoredLabels
        else CategoricalUtilities.setLevels(scoredDataWithUpdatedScoredLabels,
          SchemaConstants.SparkPredictionColumn,
          getLevels)

      // add metadata to the scored labels and true labels for the levels in label column
      if (get(levels).isEmpty || !labelColumnExists) scoredDataWithUpdatedScoredLevels
      else CategoricalUtilities.setLevels(scoredDataWithUpdatedScoredLevels,
        getLabelCol,
        getLevels)
    })
  }

  private def setMetadataForColumnName(sparkColumnName: String,
                                       moduleName: String,
                                       dataset: DataFrame): DataFrame = {
    if (dataset.columns.contains(sparkColumnName)) {
      SparkSchema.updateColumnMetadata(dataset,
        moduleName, sparkColumnName, SchemaConstants.ClassificationKind)
    } else {
      dataset
    }
  }

  @DeveloperApi
  override def transformSchema(schema: StructType): StructType =
    TrainClassifier.validateTransformSchema(hasScoreColumns(getLastStage), schema)

  def hasScoreColumns(model: Transformer): Boolean = {
    model match {
      case _: GBTClassificationModel => false
      case _: MultilayerPerceptronClassificationModel => false
      case _ => true
    }
  }
}

object TrainedClassifierModel extends ComplexParamsReadable[TrainedClassifierModel]<|MERGE_RESOLUTION|>--- conflicted
+++ resolved
@@ -21,37 +21,6 @@
 import scala.collection.JavaConverters._
 
 /** Trains a classification model.  Featurizes the given data into a vector of doubles.
-<<<<<<< HEAD
- *
- * Note the behavior of the reindex and labels parameters, the parameters interact as:
- *
- * reindex -> false
- * labels -> false (Empty)
- * Assume all double values, don't use metadata, assume natural ordering
- *
- * reindex -> true
- * labels -> false (Empty)
- * Index, use natural ordering of string indexer
- *
- * reindex -> false
- * labels -> true (Specified)
- * Assume user knows indexing, apply label values. Currently only string type supported.
- *
- * reindex -> true
- * labels -> true (Specified)
- * Validate labels matches column type, try to recast to label type, reindex label column
- *
- * The currently supported classifiers are:
- * Logistic Regression Classifier
- * Decision Tree Classifier
- * Random Forest Classifier
- * Gradient Boosted Trees Classifier
- * Naive Bayes Classifier
- * Multilayer Perceptron Classifier
- * In addition to any generic learner that inherits from Predictor.
- */
-class TrainClassifier(override val uid: String) extends AutoTrainer[TrainedClassifierModel] with BasicLogging {
-=======
   *
   * Note the behavior of the reindex and labels parameters, the parameters interact as:
   *
@@ -81,7 +50,6 @@
   * In addition to any generic learner that inherits from Predictor.
   */
 class TrainClassifier(override val uid: String) extends AutoTrainer[TrainedClassifierModel] with SynapseMLLogging {
->>>>>>> adad80d4
   logClass()
 
   def this() = this(Identifiable.randomUID("TrainClassifier"))
